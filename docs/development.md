--- conflicted
+++ resolved
@@ -4,10 +4,7 @@
 2. Start local infrastructure using `docker-compose up -d` for PostgreSQL, Redis, Kafka, and Redpanda.
 3. Run the FastAPI server: `uvicorn app.main:app --reload` from `backend/app`.
 4. Execute tests using `pytest` for worker components and `pytest -k "not integration"` for backend modules.
-<<<<<<< HEAD
 5. Use `scripts/staged_stack_up.sh` to build confidence before deploying changes. The script bootstraps a dedicated virtual environment at `.venv/staged-stack` (override with `STAGED_STACK_VENV_DIR`) for its local smoke test dependencies, brings each Compose stage online (database, message bus, MinIO, backend, workers, frontend, and optionally the edge proxy), and validates their health checks as it goes.
-=======
 5. Use `scripts/staged_stack_up.sh` to build confidence before deploying changes. The script performs local smoke tests, brings each Compose stage online (database, message bus, MinIO, backend, workers, frontend, and optionally the edge proxy), and validates their health checks as it goes.
->>>>>>> 93c7226e
 6. Use `make format` (if configured) to apply formatting standards.
 7. Update OpenAPI contract fragments in `packages/contracts` whenever API routes change.