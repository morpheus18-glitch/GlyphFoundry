--- conflicted
+++ resolved
@@ -100,14 +100,14 @@
   local venv_dir="$STAGED_STACK_VENV_DIR"
   if [[ ! -d "$venv_dir" ]]; then
     echo "Creating Python virtual environment for staged tests: $venv_dir"
-<<<<<<< HEAD
+
     enforce_bootstrap_prerequisites
     if ! run "$BOOTSTRAP_PYTHON" -m venv "$venv_dir"; then
       cat <<'EOF' >&2
 Failed to create the staged-stack virtual environment.
 EOF
       print_staged_stack_venv_guidance
-=======
+
     if ! "$BOOTSTRAP_PYTHON" -c 'import ensurepip' >/dev/null 2>&1; then
       cat <<'EOF' >&2
 The Python interpreter used for staged-stack bootstrapping is missing the "ensurepip" module.
@@ -120,7 +120,7 @@
 Failed to create the staged-stack virtual environment.
 Install the python3-venv package, point STAGED_STACK_VENV_DIR at an existing virtual environment, or set SKIP_PIP_INSTALL=1 to skip dependency installation.
 EOF
->>>>>>> 5b0b4343
+
       exit 1
     fi
   fi
